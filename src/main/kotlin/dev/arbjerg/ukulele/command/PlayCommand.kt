package dev.arbjerg.ukulele.command

import com.sedmelluq.discord.lavaplayer.player.AudioLoadResultHandler
import com.sedmelluq.discord.lavaplayer.player.AudioPlayerManager
import com.sedmelluq.discord.lavaplayer.tools.FriendlyException
import com.sedmelluq.discord.lavaplayer.track.AudioPlaylist
import com.sedmelluq.discord.lavaplayer.track.AudioTrack
import dev.arbjerg.ukulele.audio.Player
import dev.arbjerg.ukulele.audio.PlayerRegistry
import dev.arbjerg.ukulele.config.BotProps
import dev.arbjerg.ukulele.features.HelpContext
import dev.arbjerg.ukulele.jda.Command
import dev.arbjerg.ukulele.jda.CommandContext
import net.dv8tion.jda.api.Permission
import java.net.URL
import java.lang.Exception
import org.springframework.stereotype.Component

@Component
class PlayCommand(
        val players: PlayerRegistry,
        val apm: AudioPlayerManager,
        val botProps: BotProps
) : Command("play", "p") {
    override suspend fun CommandContext.invoke() {
        if (!ensureVoiceChannel()) return
        var identifier = argumentText
        if (checkValidUrl(identifier)) {
            apm.loadItem(identifier, Loader(this, player, identifier))
        }
        else {
            identifier = "ytsearch:$identifier"
            apm.loadItem(identifier, Loader(this, player, identifier))
        }
    }

    fun CommandContext.ensureVoiceChannel(): Boolean {
        val ourVc = guild.selfMember.voiceState?.channel
        val theirVc = invoker.voiceState?.channel

        if (ourVc == null && theirVc == null) {
            reply("You need to be in a voice channel")
            return false
        }

        if (ourVc != theirVc && theirVc != null)  {
            val canTalk = selfMember.hasPermission(Permission.VOICE_CONNECT, Permission.VOICE_SPEAK)
            if (!canTalk) {
                reply("I need permission to connect and speak in ${theirVc.name}")
                return false
            }

            guild.audioManager.openAudioConnection(theirVc)
            guild.audioManager.sendingHandler = player
            return true
        }

        return ourVc != null
    }

<<<<<<< HEAD
    inner class Loader(
=======
    fun checkValidUrl(url: String): Boolean {
        return try {
            URL(url).toURI()
            true
        }
        catch (e: Exception) {
            false
        }
    }

    class Loader(
>>>>>>> c6aa71ed
            private val ctx: CommandContext,
            private val player: Player,
            private val identifier: String
    ) : AudioLoadResultHandler {
        override fun trackLoaded(track: AudioTrack) {
            if (track.isOverDurationLimit) {
                ctx.reply("Refusing to play `${track.info.title}` because it is over ${botProps.trackDurationLimit} minutes long")
                return
            }
            val started = player.add(track)
            if (started) {
                ctx.reply("Started playing `${track.info.title}`")
            } else {
                ctx.reply("Added `${track.info.title}`")
            }
        }

        override fun playlistLoaded(playlist: AudioPlaylist) {
<<<<<<< HEAD
            val accepted = playlist.tracks.filter { !it.isOverDurationLimit }
            val filteredCount = playlist.tracks.size - accepted.size
            if (accepted.isEmpty()) {
                ctx.reply("Refusing to play $filteredCount tracks because because they are all over ${botProps.trackDurationLimit} minutes long")
                return
            }

            player.add(*accepted.toTypedArray())
            ctx.reply(buildString {
                append("Added `${accepted.size}` tracks from `${playlist.name}`.")
                if (filteredCount != 0) append(" `$filteredCount` tracks have been ignored because they are over ${botProps.trackDurationLimit} minutes long")
            })
=======
            if (identifier.startsWith("ytsearch:")) {
                val track = playlist.tracks[0]  // Pick first search result from Lavaplayer ytsearch playlist
                player.add(track)
                ctx.reply("Added `${track.info.title}`")
            }
            else {
                player.add(*playlist.tracks.toTypedArray())
                ctx.reply("Added `${playlist.tracks.size}` tracks from `${playlist.name}`")
            }
>>>>>>> c6aa71ed
        }

        override fun noMatches() {
            ctx.reply("Nothing found for “$identifier”")
        }

        override fun loadFailed(exception: FriendlyException) {
            ctx.handleException(exception)
        }

        private val AudioTrack.isOverDurationLimit: Boolean
            get() = botProps.trackDurationLimit > 0 && botProps.trackDurationLimit <= (duration / 60000)
    }

    override fun HelpContext.provideHelp() {
        addUsage("<url>")
        addDescription("Add the given track to the queue")
    }
}<|MERGE_RESOLUTION|>--- conflicted
+++ resolved
@@ -58,9 +58,6 @@
         return ourVc != null
     }
 
-<<<<<<< HEAD
-    inner class Loader(
-=======
     fun checkValidUrl(url: String): Boolean {
         return try {
             URL(url).toURI()
@@ -71,8 +68,7 @@
         }
     }
 
-    class Loader(
->>>>>>> c6aa71ed
+    inner class Loader(
             private val ctx: CommandContext,
             private val player: Player,
             private val identifier: String
@@ -91,7 +87,6 @@
         }
 
         override fun playlistLoaded(playlist: AudioPlaylist) {
-<<<<<<< HEAD
             val accepted = playlist.tracks.filter { !it.isOverDurationLimit }
             val filteredCount = playlist.tracks.size - accepted.size
             if (accepted.isEmpty()) {
@@ -99,22 +94,20 @@
                 return
             }
 
+            // Do ytsearch playlist behavior
+            if (identifier.startsWith("ytsearch:")) {
+                val track = accepted[0]  // Pick first search result from Lavaplayer ytsearch playlist
+                player.add(track)
+                ctx.reply("Added `${track.info.title}`")
+                return
+            }
+
+            // Otherwise do default playlist behavior
             player.add(*accepted.toTypedArray())
             ctx.reply(buildString {
                 append("Added `${accepted.size}` tracks from `${playlist.name}`.")
                 if (filteredCount != 0) append(" `$filteredCount` tracks have been ignored because they are over ${botProps.trackDurationLimit} minutes long")
             })
-=======
-            if (identifier.startsWith("ytsearch:")) {
-                val track = playlist.tracks[0]  // Pick first search result from Lavaplayer ytsearch playlist
-                player.add(track)
-                ctx.reply("Added `${track.info.title}`")
-            }
-            else {
-                player.add(*playlist.tracks.toTypedArray())
-                ctx.reply("Added `${playlist.tracks.size}` tracks from `${playlist.name}`")
-            }
->>>>>>> c6aa71ed
         }
 
         override fun noMatches() {

--- conflicted
+++ resolved
@@ -36,13 +36,11 @@
         if (!ensureVoiceChannel()) return
 
         var identifier = argumentText
+        players.get(guild, guildProperties).lastChannel = channel
+
         if (!checkValidUrl(identifier)) {
             identifier = "ytsearch:$identifier"
-        }
-
-        players.get(guild, guildProperties).lastChannel = channel
-
-        if (spotify != null) {
+        } else if (spotify != null) {
             try {
                 val spotifyUri = spotifyUrlToUri(identifier) ?: identifier;
                 val searches = convertSpotifyUri(spotifyUri)
@@ -85,7 +83,6 @@
         return ourVc != null
     }
 
-<<<<<<< HEAD
     private suspend fun convertSpotifyUri(identifier: String): List<String>? {
         if (!identifier.startsWith("spotify:")) {
             return null;
@@ -149,11 +146,11 @@
         }
 
         return "spotify:" + split[0] + ":" + split[1]
-=======
+    }
+
     fun checkValidUrl(url: String): Boolean {
         return url.startsWith("http://")
                 || url.startsWith("https://")
->>>>>>> f379beb2
     }
 
     inner class Loader(
